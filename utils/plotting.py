--- conflicted
+++ resolved
@@ -338,16 +338,10 @@
     width_ratio = images.shape[4] / np.maximum(*images.shape[3:])
     inset_height = 0.35 * height_ratio
     inset_width = 0.35 * width_ratio
-<<<<<<< HEAD
     arr_img = np.squeeze(images[image_y_pos, image_x_pos, ...].transpose((1,2,0)))
     imagebox = OffsetImage(arr_img, zoom=0.75, cmap=cmap)
-    img = imagebox.get_children()[0]; img.set_clim(vmin=vmin, vmax=vmax)
-=======
-    arr_img = np.squeeze(images[image_y_pos, image_x_pos, ...])
-    imagebox = OffsetImage(arr_img, zoom=0.75, cmap='Gray')
     img = imagebox.get_children()[0]
     img.set_clim(vmin=vmin, vmax=vmax)
->>>>>>> a0df2ab0
     imagebox.image.axes = ax
     if arrowprops is None:
         arrowprops = dict(
